--- conflicted
+++ resolved
@@ -128,7 +128,6 @@
     PANOCDirection<DirectionProvider> direction_provider;
 };
 
-<<<<<<< HEAD
 struct PANOCFullProgressInfo {
     unsigned k;
     crvec x;
@@ -156,21 +155,8 @@
   public:
     using Params            = PANOCParams;
     using DirectionProvider = DirectionProviderT;
-
-    struct Stats {
-        SolverStatus status = SolverStatus::Unknown;
-        real_t ε            = inf;
-        std::chrono::microseconds elapsed_time;
-        unsigned iterations          = 0;
-        unsigned linesearch_failures = 0;
-        unsigned lbfgs_failures      = 0;
-        unsigned lbfgs_rejected      = 0;
-        unsigned τ_1_accepted        = 0;
-        unsigned count_τ             = 0;
-        real_t sum_τ                 = 0;
-    };
-
-    using ProgressInfo = PANOCFullProgressInfo;
+    using Stats             = PANOCStats;
+    using ProgressInfo      = PANOCFullProgressInfo;
 
     PANOCSolverFull(Params params,
                     PANOCDirection<DirectionProvider> &&direction_provider)
@@ -210,12 +196,8 @@
     PANOCDirection<DirectionProvider> direction_provider;
 };
 
-// template <class InnerSolver>
-// struct InnerStatsAccumulator;
-=======
 template <class InnerSolverStats>
 struct InnerStatsAccumulator;
->>>>>>> b82b9449
 
 template <>
 struct InnerStatsAccumulator<PANOCStats> {
@@ -242,31 +224,4 @@
     return acc;
 }
 
-template <class DirectionProvider>
-struct InnerStatsAccumulator<PANOCSolverFull<DirectionProvider>> {
-    std::chrono::microseconds elapsed_time;
-    unsigned iterations          = 0;
-    unsigned linesearch_failures = 0;
-    unsigned lbfgs_failures      = 0;
-    unsigned lbfgs_rejected      = 0;
-    unsigned τ_1_accepted        = 0;
-    unsigned count_τ             = 0;
-    real_t sum_τ                 = 0;
-};
-
-template <class DirectionProvider>
-inline InnerStatsAccumulator<PANOCSolverFull<DirectionProvider>> &
-operator+=(InnerStatsAccumulator<PANOCSolverFull<DirectionProvider>> &acc,
-           const typename PANOCSolverFull<DirectionProvider>::Stats s) {
-    acc.iterations += s.iterations;
-    acc.elapsed_time += s.elapsed_time;
-    acc.linesearch_failures += s.linesearch_failures;
-    acc.lbfgs_failures += s.lbfgs_failures;
-    acc.lbfgs_rejected += s.lbfgs_rejected;
-    acc.τ_1_accepted += s.τ_1_accepted;
-    acc.count_τ += s.count_τ;
-    acc.sum_τ += s.sum_τ;
-    return acc;
-}
-
 } // namespace pa