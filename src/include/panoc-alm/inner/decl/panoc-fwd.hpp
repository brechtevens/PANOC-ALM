--- conflicted
+++ resolved
@@ -4,12 +4,8 @@
 namespace pa {
 template <class DirectionProviderT = LBFGS>
 class PANOCSolver;
-<<<<<<< HEAD
 template <class DirectionProviderT = LBFGS>
 class PANOCSolverFull;
-template <class InnerSolver>
-=======
 template <class InnerSolverStats>
->>>>>>> b82b9449
 struct InnerStatsAccumulator;
 }