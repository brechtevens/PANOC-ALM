--- conflicted
+++ resolved
@@ -933,7 +933,6 @@
         .def("__str__", &pa::PolymorphicALMSolver::get_name)
         .def_property_readonly("params", &pa::PolymorphicALMSolver::get_params);
 
-<<<<<<< HEAD
     using ALMFull = pa::ALMSolverFull<pa::PANOCSolverFull<pa::LBFGS>>;
     py::class_<ALMFull>(m, "ALMSolverFull",
                         "Main augmented Lagrangian solver.\n\n"
@@ -976,7 +975,7 @@
             "         * Statistics\n\n")
         .def("__str__", &ALMFull::get_name)
         .def_property_readonly("params", &ALMFull::get_params);
-=======
+
     constexpr auto panoc = [](std::function<pa::real_t(pa::crvec)> ψ,
                               std::function<pa::vec(pa::crvec)> grad_ψ,
                               const pa::Box &C, std::optional<pa::vec> x0,
@@ -1005,7 +1004,6 @@
     m.def("panoc", panoc, "ψ"_a, "grad_ψ"_a, "C"_a, "x0"_a = std::nullopt,
           "ε"_a = 1e-8, "params"_a = pa::PANOCParams{},
           "lbfgs_params"_a = pa::LBFGSParams{});
->>>>>>> b82b9449
 
 #if !PANOCPY_HAVE_CASADI
     auto load_CasADi_problem = [](const char *, unsigned, unsigned,
